[package]
name = "brioche-registry"
version = "0.1.0"
edition = "2024"
rust-version = "1.91"     # To align with the rust-toolchain.toml

# See more keys and their definitions at https://doc.rust-lang.org/cargo/reference/manifest.html

[lints.clippy]
all = { level = "warn", priority = -1 }
nursery = { level = "warn", priority = -1 }
pedantic = { level = "warn", priority = -1 }

[dependencies]
argon2 = { version = "0.5.3", features = ["std"] }
axum = "0.8.7"
axum-extra = { version = "0.12.2", features = ["tracing", "typed-header"] }
brioche-core = { git = "https://github.com/brioche-dev/brioche.git" }
bstr = "1.12.1"
clap = { version = "4.5.53", features = ["derive"] }
color-eyre = "0.6.5"
dotenvy = "0.15.7"
envy = "0.4.2"
eyre = "0.6.12"
<<<<<<< HEAD
password-hash = "0.5.0"
serde = { version = "1.0.219", features = ["derive"] }
=======
serde = { version = "1.0.228", features = ["derive"] }
>>>>>>> b4faa6c1
serde_json = "1.0.145"
sqlx = { version = "0.8.6", features = [
    "runtime-tokio",
    "tls-rustls",
    "postgres",
    "macros",
    "migrate",
    "json",
] }
thiserror = "2.0.17"
tokio = { version = "1.48.0", features = [
    "rt-multi-thread",
    "net",
    "signal",
    "sync",
] }
tower-http = { version = "0.6.8", features = ["trace", "compression-gzip", "compression-zstd"] }
tracing = "0.1.43"
tracing-subscriber = { version = "0.3.22", features = ["env-filter", "json"] }
ulid = "1.2.1"
url = { version = "2.5.7", features = ["serde"] }<|MERGE_RESOLUTION|>--- conflicted
+++ resolved
@@ -22,12 +22,8 @@
 dotenvy = "0.15.7"
 envy = "0.4.2"
 eyre = "0.6.12"
-<<<<<<< HEAD
 password-hash = "0.5.0"
-serde = { version = "1.0.219", features = ["derive"] }
-=======
 serde = { version = "1.0.228", features = ["derive"] }
->>>>>>> b4faa6c1
 serde_json = "1.0.145"
 sqlx = { version = "0.8.6", features = [
     "runtime-tokio",
