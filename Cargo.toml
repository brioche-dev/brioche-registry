--- conflicted
+++ resolved
@@ -39,11 +39,7 @@
     "signal",
     "sync",
 ] }
-<<<<<<< HEAD
-tower-http = { version = "0.6.7", features = ["trace", "compression-gzip", "compression-zstd"] }
-=======
-tower-http = { version = "0.6.8", features = ["trace"] }
->>>>>>> c00dfe5c
+tower-http = { version = "0.6.8", features = ["trace", "compression-gzip", "compression-zstd"] }
 tracing = "0.1.43"
 tracing-subscriber = { version = "0.3.22", features = ["env-filter", "json"] }
 ulid = "1.2.1"
